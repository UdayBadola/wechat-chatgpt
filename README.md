<h1 align="center">Welcome to wechat-chatgpt 👋</h1>
<p>
  <img alt="Version" src="https://img.shields.io/badge/version-1.0.0-blue.svg?cacheSeconds=2592000" />
  <a href="#" target="_blank">
    <img alt="License: ISC" src="https://img.shields.io/badge/License-ISC-yellow.svg" />
  </a>
  <a href="https://twitter.com/fuergaosi" target="_blank">
    <img alt="Twitter: fuergaosi" src="https://img.shields.io/twitter/follow/fuergaosi.svg?style=social" />
  </a>
</p>

> Use ChatGPT On Wechat via wechaty  
English | [中文文档](README_ZH.md)

[![Deploy on Railway](https://railway.app/button.svg)](https://railway.app/new/template/BHJD6L?referralCode=FaJtD_)

## 🌟 Feature

- [x] Use ChatGPT On Wechat via wechaty
- [x] Support OpenAI Accounts Pool
- [x] Support use proxy to login
- [x] Add conversation Support (Everyone will have their own session)
- [x] Add Dockerfile
- [x] Publish to Docker.hub
- [x] Add Railway deploy
- [x] Auto Reload OpenAI Accounts Pool
- [ ] Add sendmessage retry for 429/503

## Use with docker in Linux(recommended)

```sh
cp config.yaml.example config.yaml
# Change Config.yaml
# run docker command in Linux or WindowsPowerShell
docker run -d --name wechat-chatgpt -v $(pwd)/config.yaml:/app/config.yaml holegots/wechat-chatgpt:latest
# login with qrcode
docker logs -f wechat-chatgpt
```

## Use with docker in Windows

```sh
# Create and modify config.yaml in the current directory
# run docker command in WindowsPowerShell
docker run -d --name wechat-chatgpt -v $(pwd)/config.yaml:/app/config.yaml holegots/wechat-chatgpt:latest
# In the Windows command line (cmd) environment, you may mount the current directory like this:
docker run -d --name wechat-chatgpt -v %cd%/config.yaml:/app/config.yaml holegots/wechat-chatgpt:latest
# login with qrcode
docker logs -f wechat-chatgpt
```
<<<<<<< HEAD

## Upgrade Docker Image Version

=======
## Upgrade docker image version
>>>>>>> 50bf8af1
```sh
docker pull holegots/wechat-chatgpt:latest
docker stop wechat-chatgpt
docker rm wechat-chatgpt
# run docker command in Linux or WindowsPowerShell
docker run -d --name wechat-chatgpt -v $(pwd)/config.yaml:/app/config.yaml holegots/wechat-chatgpt:latest
# In the Windows command line (cmd) environment, you may mount the current directory like this:
docker run -d --name wechat-chatgpt -v %cd%/config.yaml:/app/config.yaml holegots/wechat-chatgpt:latest
# login with qrcode
docker logs -f wechat-chatgpt
```

## Install

```sh
npm install && poetry install
```

## Usage with manual

### Copy config

You need copy config file for setting up your project.

```sh
cp config.yaml.example config.yaml
```

### Get and config Openai account

> If you don't have this OpenAI account and you live in China, you can get it [here](https://mirror.xyz/boxchen.eth/9O9CSqyKDj4BKUIil7NC1Sa1LJM-3hsPqaeW_QjfFBc).

#### **A：Use account and password**

You need get OpenAI account and password.
Your config.yaml should be like this:

```yaml
chatGPTAccountPool:
  - email: <your email>
    password: <your password>
# if you hope only some keywords can trigger chatgpt on private chat, you can set it like this:
chatPrivateTiggerKeyword: ""
```

⚠️ Trigger keywords must appear in the first position of the received message.
⚠️ Pls make sure your network can log in to OpenAI, and if you fail to login in try setting up a proxy or using SessionToken.  
**Setup proxy:**

```sh
export http_proxy=<Your Proxy>
```

#### **B: Use Session Token**

If you cant use email and password to login your openai account or your network can't login, you can use session token. You need to follow these steps:

1. Go to <https://chat.openai.com/chat> and log in or sign up.
2. Open dev tools.
3. Open Application > Cookies.
   ![image](docs/images/session-token.png)
4. Copy the value for \_\_Secure-next-auth.session-token and save it to your config
   Your config.yaml should be like this:

```yaml
chatGPTAccountPool:
  - session_token: <your session_token>
```

### Start Project

```sh
npm run dev
```

If you are logging in for the first time, then you need to scan the qrcode.

## Usage with Railway

[Railway](https://railway.app/) is a deployment platform where you can provision infrastructure, develop with that infrastructure locally, and then deploy to the cloud.This section describes how to quickly deploy a wechat-chatgpt project using Railway.

Firstly, you'll need to sign up for a Railway account and sign in using GitHub verification.

Then click the one-click deployment button below to deploy.

[![Deploy on Railway](https://railway.app/button.svg)](https://railway.app/new/template/BHJD6L?referralCode=FaJtD_)

After some validation is complete, you can begin the deployment.You will see the following interface:  

![railway-deployment](docs/images/railway-deployment.png)  

Some environment variables need to be configured:  

- **CHAT_GPT_EMAIL** : Your OpenAI Account email, if you have session_token, It's optional.

- **CHAT_GPT_PASSWORD** : Your OpenAI Account password, *if you have session_token, It's optional*.

- **CHAT_GPT_SESSION_TOKEN** : Your OpenAI Account session_token, *if you have email and password, It's optional*.See above for how to get it.

- **CHAT_GPT_RETRY_TIMES** : The number of times to retry when the OpenAI API returns 429 or 503.

- **CHAT_PRIVATE_TRIGGER_KEYWORD** : If you hope only some keywords can trigger chatgpt on private chat, you can set it.

Click the Deploy button and your service will start deploying shortly.The following interface appears to indicate that the deployment has begun:  

![railway-deploying](docs/images/railway-deploying.png)  

When the deployment is displayed successfully, click to view the logs and find the WeChat login link in Deploy Logs.  

![railway-deployed](docs/images/railway-deployed.png)  

Click to enter and use your prepared WeChat to scan the code to log in.

Log in successfully and start sending and receiving messages(This process can take several minutes):  

![railway-success](docs/images/railway-succeed.png)

## Author

👤 **holegots**

- Twitter: [@fuergaosi](https://twitter.com/fuergaosi)
- GitHub: [@fuergaosi233](https://github.com/fuergaosi233)

## 🤝 Contributing

Contributions, issues and feature requests are welcome!<br />Feel free to check [issues page](https://github.com/fuergaosi233/wechat-chatgpt/issues).

## Show your support

Give a ⭐️ if this project helped you!<|MERGE_RESOLUTION|>--- conflicted
+++ resolved
@@ -48,13 +48,9 @@
 # login with qrcode
 docker logs -f wechat-chatgpt
 ```
-<<<<<<< HEAD
 
-## Upgrade Docker Image Version
+## Upgrade docker image version
 
-=======
-## Upgrade docker image version
->>>>>>> 50bf8af1
 ```sh
 docker pull holegots/wechat-chatgpt:latest
 docker stop wechat-chatgpt
