--- conflicted
+++ resolved
@@ -1,6 +1,5 @@
 import {config} from "./config.js";
 
-<<<<<<< HEAD
 let apiKey = config.openai_api_key;
 let model = config.model;
 const sendMessage = async (message: string) => {
@@ -25,46 +24,10 @@
     // console.log("response", response.json().then((data) => data.response))
     return response.json()
       .then((data) => data.choices[0].message.content);
-=======
-let url = config.url
-config.url = "http://localhost:4000";
-const oneTimeMessage = async (message: string) => {
-  try {
-    const response = await fetch(`${url}/message`, {
-      method: "POST",
-      headers: {
-        "Content-Type": "application/json",
-      },
-      body: JSON.stringify({
-        message
-      })
-    });
-    return response.json().then((data) => data.response);
->>>>>>> dde6f4dd
   } catch (e) {
     console.error(e)
     return "Something went wrong"
   }
 }
-<<<<<<< HEAD
-export {sendMessage};
-=======
-const sessionMessage = async (message: string, sessionId: string) => {
-  try {
-    const response = await fetch(`${url}/message/${sessionId}`, {
-      method: "POST",
-      headers: {
-        "Content-Type": "application/json",
-      },
-      body: JSON.stringify({
-        message
-      })
-    });
-    return response.json().then((data) => data.response);
-  } catch (e) {
-    console.error(e)
-    return "Something went wrong"
-  }
-}
-export {oneTimeMessage, sessionMessage};
->>>>>>> dde6f4dd
+
+export {sendMessage};