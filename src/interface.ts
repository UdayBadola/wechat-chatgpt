--- conflicted
+++ resolved
@@ -1,9 +1,7 @@
 export interface IConfig {
-<<<<<<< HEAD
   openai_api_key: string;
   model: string;
-=======
-  url: string;
->>>>>>> dde6f4dd
   chatPrivateTiggerKeyword: string;
+  chatTiggerRule: string;
+  disableGroupMessage: boolean;
 }