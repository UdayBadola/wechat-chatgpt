--- conflicted
+++ resolved
@@ -1,60 +1,15 @@
 import * as dotenv from "dotenv";
 dotenv.config();
-<<<<<<< HEAD
 import { IConfig } from "./interface";
 
 export const config: IConfig = {
   api: process.env.API || "https://api.openai.com",
   openai_api_key: process.env.OPENAI_API_KEY || "123456789",
   model: process.env.MODEL || "gpt-3.5-turbo",
-  chatPrivateTiggerKeyword: process.env.CHAT_PRIVATE_TRIGGER_KEYWORD || "",
-  chatTiggerRule: process.env.CHAT_TRIGGER_RULE || "",
+  chatPrivateTriggerKeyword: process.env.CHAT_PRIVATE_TRIGGER_KEYWORD || "",
+  chatTriggerRule: process.env.CHAT_TRIGGER_RULE || "",
   disableGroupMessage: process.env.DISABLE_GROUP_MESSAGE === "true",
   temperature: process.env.TEMPERATURE ? parseFloat(process.env.TEMPERATURE) : 0.6,
   blockWords: process.env.BLOCK_WORDS?.split(",") || [],
   chatgptBlockWords: process.env.CHATGPT_BLOCK_WORDS?.split(",") || [],
-=======
-import { parse } from "yaml";
-import fs from "fs";
-import { IConfig, IAccount } from "./interface";
-// If config file exist read config file. else read config from environment variables.
-let configFile: any = {};
-if (fs.existsSync("./config.yaml")) {
-  const file = fs.readFileSync("./config.yaml", "utf8");
-  configFile = parse(file);
-} else {
-  configFile = {
-    chatGPTAccountPool: [
-      {
-        email: process.env.CHAT_GPT_EMAIL,
-        password: process.env.CHAT_GPT_PASSWORD,
-        session_token: process.env.CHAT_GPT_SESSION_TOKEN,
-      },
-    ],
-    chatGptRetryTimes: Number(process.env.CHAT_GPT_RETRY_TIMES),
-    chatPrivateTriggerKeyword: process.env.CHAT_PRIVATE_TRIGGER_KEYWORD,
-    openAIProxy: process.env.OPENAI_PROXY,
-    clearanceToken: process.env.CF_CLEARANCE,
-    userAgent: process.env.USER_AGENT,
-  };
-}
-dotenv.config();
-
-export const config: IConfig = {
-  chatGPTAccountPool: configFile.chatGPTAccountPool as Array<IAccount>,
-  chatGptRetryTimes: configFile.chatGptRetryTimes || 3,
-  chatPrivateTriggerKeyword:
-    configFile.chatPrivateTriggerKeyword ||
-    // Try compatible with previous designs
-    (configFile?.botConfig as Array<Map<string, string>>)?.reduce(
-      (prev: string, curr: Map<string, string>) =>
-        curr.get("trigger_keywords") || "",
-      ""
-    ) ||
-    "",
-  // Support openai-js use this proxy
-  openAIProxy: configFile.openAIProxy,
-  clearanceToken: configFile.clearanceToken,
-  userAgent: configFile.userAgent,
->>>>>>> 7fd9fad1
 };